--- conflicted
+++ resolved
@@ -80,12 +80,8 @@
     """
     model_config = AutoConfig.from_pretrained(model_path, trust_remote_code=True)
     model_type = model_config.model_type
-<<<<<<< HEAD
-    # Handle nested config for protst (has both a protein and a text component)
-=======
     
     # Handle nested config for protst
->>>>>>> a5f96139
     if model_type == "protst" and hasattr(model_config, 'protein_config'):
         protein_config = model_config.protein_config
     else:
@@ -93,30 +89,6 @@
 
     print(dir(protein_config))
 
-<<<<<<< HEAD
-    # Get max sequence length: Prioritize config attribute, fallback to dictionary
-    if hasattr(protein_config, 'max_position_embeddings'):
-        max_sequence_length = protein_config.max_position_embeddings
-        print(f"Using max_position_embeddings ({max_sequence_length}) from config for max sequence length")
-    elif hasattr(protein_config, 'n_positions'): # For progen. This can probably be cleaned up a bit later
-        max_sequence_length = protein_config.n_positions
-        print(f"Using max_position_embeddings ({max_sequence_length}) from config for max sequence length")
-
-    else:
-        max_lengths = {
-            "t5": 512,
-            "bert": 1024,  # ProtBERT
-            "ESMplusplus": 2048,
-            "esm": 2048 if "esm2" in model_path.lower() else 1024,  # ESM-2 vs ESM-1
-            "protst": 1024,  # ProST-ESM1b - Fallback value
-            "progen": 1024
-        }
-        max_sequence_length = max_lengths.get(model_type)
-        if max_sequence_length:
-            print(f"Using fallback max length ({max_sequence_length}) for model type {model_type}")
-        else:
-            print(f"Warning: Could not determine max sequence length for model type {model_type} from config or fallback dict.")
-=======
     # --- Get max sequence length: Prioritize hardcoded dictionary, fallback to config ---
     max_lengths = {
         "t5": 512,
@@ -124,6 +96,7 @@
         "ESMplusplus": 2048,
         "esm": 2048 if "esm2" in model_path.lower() else 1024,  # ESM-2 vs ESM-1
         "protst": 1024  # Use 1024 like the archive script
+        "progen": 1024
     }
     max_sequence_length = max_lengths.get(model_type)
 
@@ -134,10 +107,13 @@
         max_sequence_length = protein_config.max_position_embeddings - 2
         print(f"Warning: Model type {model_type} not in dictionary. Using max_position_embeddings ({max_sequence_length}) -2 from config.")
         print(f"If both CLS and SEP aren't used in the model, will cause CUDA errors")
+    elif hasattr(protein_config, 'n_positions'):
+        # Alternative to max_position_embeddings that is probably an unnecessary inclusion, but progen uses this instead
+        max_sequence_length = protein_config.n_positions
+        print(f"Using n_positions ({max_sequence_length}) from config for max sequence length")
     else:
         print(f"Warning: Could not determine max sequence length for model type {model_type} from config or fallback dict.")
         max_sequence_length = None # Ensure it's None if undetermined
->>>>>>> a5f96139
 
 
     print("model_type", model_type)
@@ -171,27 +147,18 @@
         ff_size = protein_config.intermediate_size
     elif hasattr(protein_config, 'd_ff'):
         ff_size = protein_config.d_ff
-<<<<<<< HEAD
-    elif model_type in ["ESMplusplus"]: # Specific models known to potentially lack this
-         ff_size = 0 # Keep default 0 if not found for these types
-         print(f"Setting ff_size to 0 for model type {model_type} as attribute not found.")
-    elif hasattr(protein_config, 'n_inner'): # Progen uses 4 * the hidden size if not specified
-         ff_size = protein_config.n_inner if protein_config.n_inner is not None else 4*protein_config.n_embd
-    else:
-        print(f"Warning: Could not determine feedforward size for model type {model_type}")
-        ff_size = None # Or a sensible default/error handling
-=======
     elif model_type in ["ESMplusplus", "protst"]: # ProtST ff_size is handled by its protein_config, ESM++ might lack it
          if not hasattr(protein_config, 'intermediate_size') and not hasattr(protein_config, 'd_ff'):
               ff_size = 0 # Keep default 0 if not found for these types
               print(f"Setting ff_size to 0 for model type {model_type} as standard attributes not found.")
          else: # If attributes were found above, ff_size is already set
              pass
+    elif hasattr(protein_config, 'n_inner'): # Progen uses 4 * the hidden size if not specified
+         ff_size = protein_config.n_inner if protein_config.n_inner is not None else 4*protein_config.n_embd
     else: # Other model types
          if not hasattr(protein_config, 'intermediate_size') and not hasattr(protein_config, 'd_ff'):
             print(f"Warning: Could not determine feedforward size for model type {model_type}")
             ff_size = None
->>>>>>> a5f96139
 
     return {
         "max_sequence_length": max_sequence_length,
@@ -339,21 +306,16 @@
         # --- REVERT to always using standard ESM tokenizer for ProtST ---
         print(f"Using standard ESM tokenizer (facebook/esm2_t33_650M_UR50D) for ProtST.")
         tokenizer = EsmTokenizer.from_pretrained("facebook/esm2_t33_650M_UR50D")
-<<<<<<< HEAD
-        model = full_model.protein_model
-        print("Using ESM tokenizer for ProtST model")
+        # --- End of revert ---
+
+        model = full_model.protein_model # Use only the protein part
+        
     elif model_type == "progen":
         model = AutoModelForCausalLM.from_pretrained(model_path,
                 output_hidden_states=output_hidden_states,
                 output_attentions=output_attentions,
                 trust_remote_code=True)
         tokenizer = AutoTokenizer.from_pretrained(model_path, trust_remote_code=True)
-=======
-        # --- End of revert ---
-
-        model = full_model.protein_model # Use only the protein part
-        
->>>>>>> a5f96139
     else:
         print("Automodel", model_path, model_type)
         model = AutoModel.from_pretrained(model_path,
@@ -361,13 +323,8 @@
                        output_attentions = output_attentions,
                        trust_remote_code=True)
         tokenizer = AutoTokenizer.from_pretrained(model_path, trust_remote_code=True)
-<<<<<<< HEAD
     
     if model_type in ["gpt2", "progen"]:
-=======
-
-    if model_type == "gpt2":
->>>>>>> a5f96139
          # This needs to be checked before using
          tokenizer.pad_token = tokenizer.eos_token
 
@@ -463,17 +420,10 @@
     print(f"Model received is in {'half' if model_is_half else 'full'} precision.")
 
 
-<<<<<<< HEAD
-    model, tokenizer = load_model(model_path, output_hidden_states = output_hidden_states, return_config = False, half = half) # Don't need config again
-    model_type = config_attrs["model_type"] # Use config_attrs
-    print("This is a {} model".format(model_type))
-    print("Model loaded")
-=======
     # No need to load model/tokenizer here - they are passed in.
     model_type = config_attrs["model_type"] # Use config_attrs passed in
     print("Using pre-loaded {} model".format(model_type))
 
->>>>>>> a5f96139
     aa_shapes = []
     device = torch.device("cuda" if torch.cuda.is_available() else "cpu")
     print("device", device)
