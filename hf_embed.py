from transformers import AutoTokenizer, AutoModel, AutoConfig, T5Tokenizer, T5EncoderModel

<<<<<<< HEAD

from pca_embeddings import control_pca, load_pcamatrix, apply_pca
=======
from transformers.models.t5.modeling_t5 import T5LayerFF
from vcmsa.pca_embeddings import control_pca, load_pcamatrix, apply_pca
>>>>>>> ab1ff68b
import torch
import torch.nn as nn
from Bio import SeqIO
import pickle
import argparse
from torch.utils.data import Dataset, DataLoader
import numpy as np
import gc
import time

'''

## Note, this script is ready for reorganization into smaller functions

Get pickle of embeddings for a fasta of protein sequences
with a huggingface transformer model

Can return aa-level, sequence-level, or both

Optional to do PCA on embeddings prior to saving, or use pre-trained PCA matrix on them. 

#### Default pickle shapes
pickle['aa_embeddings']:  (numseqs x longest seqlength x (1024 * numlayers)
pickle['sequence_embeddings']: (numseqs x 1024)


### --use_ragged_arrays
Amino acid embeddings are by default save in a numpy array of dimensions 
   pickle['aa_embeddings']:  (numseqs x longest seqlength x (1024 * numlayers)

The package `awkward` allows saving of arrays of different lengths. 
If all sequences are around the same lengths, there's not much different
However, one long sequence can greatly increase file sizes.
For a set of 50 ~300aa sequence + one 5000aa sequence, there's a tenfold difference in file size. 

3.9G test_np.pkl
369M test_awkward.pkl

### PCA
Another route to smaller file size is training a PCA transform to reduced dimensionality.
It can either be applied to sequence or amino acid embeddings. 

Previously trained PCA matrices can be used as well.



#### Example command
 python transformer_infrastructure/hf_embed.py -m /scratch/gpfs/cmcwhite/prot_bert_bfd/ -f tester.fasta -o test.pkl

#### To load a pre-computed embedding:

 with open("embeddings.pkl", "rb") as f:
     cache_data = pickle.load(f)
     sequence_embeddings = cache_data['sequence_embeddings']
     aa_embeddings = cache_data['aa_embeddings']


#### extra_padding argument
Adding 5 X's to the beginning and end of each sequence seems to improve embeddings
I'd be interested in feedback with this parameter set to True or False

#### To download a huggingface model locally:

from transformers import AutoModel, AutoTokenizer

sourcename = "Rostlab/prot_bert_bfd"
modelname = "prot_bert_bfd"
outdir = "/scratch/gpfs/cmcwhite/hfmodels/" + modelname

tokenizer = AutoTokenizer.from_pretrained(sourcename)
tokenizer.save_pretrained(outdir)
model = AutoModel.from_pretrained(sourcename)
model.save_pretrained(outdir)

#### Minimal anaconda environment
conda create --name hf-transformers -c conda-forge -c pytorch transformers pytorch::pytorch numpy biopython

Claire D. McWhite
7/8/20
'''

def get_embed_args():

    parser = argparse.ArgumentParser()
    parser.add_argument("-m", "--model", dest = "model_path", type = str, required = True,
                        help="Model directory Ex. /path/to/model_dir")
    parser.add_argument("-f", "--fasta", dest = "fasta_path", type = str, required = True,
                        help="path to a fasta of protein sequences")
    parser.add_argument("-o", "--outpickle", dest = "pkl_out", type = str, required = False,
                        help="Optional: output .pkl filename to save embeddings in")
    parser.add_argument("-ss", "--strategy", dest = "strat", type = str, required = False, default = "meansig", choices = ['mean','meansig'],
                        help="For sequences, get embeddings of mean, or two embeddings, one mean, one sigma. Choice of mean or meansig. Default: meansig")
    parser.add_argument("-s", "--get_sequence_embeddings", dest = "get_sequence_embeddings", action = "store_true",
                        help="Flag: Whether to get sequence embeddings")
    parser.add_argument("-a", "--get_aa_embeddings", dest = "get_aa_embeddings", action = "store_true",
                        help="Flag: Whether to get amino-acid embeddings")

    parser.add_argument("-sa", "--get_sequence_activations", dest = "get_sequence_activations", action = "store_true",
                        help="Flag: Whether to get sequence activations")
    parser.add_argument("-aa", "--get_aa_activations", dest = "get_aa_activations", action = "store_true",
                        help="Flag: Whether to get amino-acid activations")
    parser.add_argument("-p", "--padding", dest = "padding", type = int, default = 0,
                        help="Add if using unaligned sequence fragments (to reduce first and last character effects). Add n X's to start and end of sequencesPotentially not needed for sets of complete sequences or domains that start at the same character, default: 0")
    parser.add_argument("-t", "--truncate", dest = "truncate", type = int, required = False,
                        help= "Optional: Truncate all sequences to this length")
    parser.add_argument("-ad", "--aa_target_dim", dest = "aa_target_dim", type = int, required = False,
                        help= "Optional: Run a new PCA on all amino acid embeddings with target n dimensions prior to saving")
    parser.add_argument("-am", "--aa_pcamatrix_pkl", dest = "aa_pcamatrix_pkl", type = str, required = False,
                        help= "Optional: Use a pretrained PCA matrix to reduce dimensions of amino acid embeddings (pickle file with objects pcamatrix and bias")
    parser.add_argument("-sd", "--sequence_target_dim", dest = "sequence_target_dim", type = int, required = False,
                        help= "Optional: Run a new PCA on all sequence embeddings with target n dimensions prior to saving")
    parser.add_argument("-sm", "--sequence_pcamatrix_pkl", dest = "sequence_pcamatrix_pkl", type = str, required = False,
                        help= "Optional: Use a pretrained PCA matrix to reduce dimensions of amino acid embeddings (pickle file with objects pcamatrix and bias")
    parser.add_argument("-r", "--use_ragged_arrays", dest = "ragged_arrays", action = "store_true", required = False,
                        help= "Optional: Use package 'awkward' to save ragged arrays fo amino acid embeddings (not implemented)")
    parser.add_argument("-l", "--layers", dest = "layers", nargs="+", type=int, required = False,
                        help="Additionally exclude outlier sequences from final alignment")
    parser.add_argument("-hds", "--heads", dest = "heads", required = False,
                        help="Additionally exclude outlier sequences from final alignment")
    parser.add_argument("-co", "--cpu_only", dest = "cpu_only",  action = "store_true",
                        help="If --cpu_only flag is included, will run on cpu even if gpu available")
    args = parser.parse_args()
    
    return(args)

<<<<<<< HEAD
# sequence_lols = parse_fasta(args.fasta_path, fasta_tbl, True, maxlength)

def parse_fasta_for_embed(fasta_path, truncate = None, padding = 0, minlength = 1):
=======
def parse_fasta_for_embed(fasta_path, truncate = None, padding = 5, minlength = 1):
>>>>>>> ab1ff68b
   ''' 
   Load a fasta of protein sequences and
     add a space between each amino acid in sequence (needed to compute embeddings)
   Takes: 
       str: Path of the fasta file
       truncate (int): Optional length to truncate all sequences to
       extra_padding (bool): Optional to add padding to each sequence to avoid start/end of sequence effects
                             Useful for when all sequences don't start/end at "same" amino acid. 
 
   Returns: 
       [ids], [sequences], [sequences with spaces and any extra padding] 
   '''
   sequences = []
   sequences_spaced = []
   ids = []
   for record in SeqIO.parse(fasta_path, "fasta"):

       seq = record.seq

       if truncate:
          print("truncating to {}".format(truncate))
          seq = seq[0:truncate]

       if len(seq) < minlength:
           continue

       sequences.append(seq)
       if padding > 0: 
           pad_string = "X" * padding
           #seq = "XXXXX{}XXXXX".format(seq)
           seq = "{}{}{}".format(pad_string, seq, pad_string)

       seq_spaced =  " ".join(seq)
       #if extra_padding == True:
       #   seq = seq[5:]
       #   seq = seq[:-5]

       # 5 X's seems to be a good amount of neutral padding
       #if extra_padding == True:
       #     padding_aa = " X" * 5
       #     padding_left = padding_aa.strip(" ")
    
            # To do: Figure out why embedding are better with removed space between last X and first AA?
       #     seq_spaced = padding_left + seq_spaced  
       #     seq_spaced = seq_spaced + padding_aa
  
       ids.append(record.id)
       sequences_spaced.append(seq_spaced)
   return(ids, sequences, sequences_spaced)


def mean_pooling(model_output, attention_mask):
    '''
    Mean Pooling - Take attention mask into account for correct averaging

    This function is from sentence_transformers
    #https://www.sbert.net/examples/applications/computing-embeddings/README.html
    '''
    token_embeddings = model_output[0] #First element of model_output contains all token embeddings
    print("token_embeddings_size", token_embeddings.size())
    #print("token_embeddings_dtype", token_embeddings.dtype))
    input_mask_expanded = attention_mask.unsqueeze(-1).expand(token_embeddings.size()).float()
    sum_embeddings = torch.sum(token_embeddings * input_mask_expanded, 1)
    sum_mask = torch.clamp(input_mask_expanded.sum(1), min=1e-9)
    return sum_embeddings / sum_mask

def headnames_to_index(headnames, heads_per_layer = 16):
      '''
      Convert layer0_head0 to index (output of split_index) 
      '''
      heads = []
      for headname in headnames:
          #print(headname)
          layer_tmp = headname.split("_")[0]
          head_tmp = headname.split("_")[1]
          layer = int(layer_tmp.replace("layer", ""))
          head= int(head_tmp.replace("head", ""))
          head_index  = (heads_per_layer * layer) + head   
          heads.append(head_index)
      return(heads)


def split_hidden_states(hidden_states, head_len = 64, aa_dim = 0 ):
    '''
    Splits a concatenation of all the layers into heads
    '''
    
    head_ids = []
    numaas = hidden_states.shape[aa_dim]
    #seqlen = hidden_states.shape[1]
    num_heads = hidden_states.shape[aa_dim + 1]/head_len
    num_layers = hidden_states.shape[aa_dim + 1]/1024
    heads_per_layer = int(1024/head_len)
    #print('num_heads', num_heads)
    #print('num_layers', num_layers)
    for layer in range(0,int(num_layers)):
        for head in range(0,int(heads_per_layer)):
           head_ids.append('layer{}_head{}'.format(layer, head))
    if aa_dim ==0: 
       hstates_heads = hidden_states.reshape(numaas, -1, head_len)
       #print(hstates_heads.shape)
       hstates_split = np.split(hstates_heads, num_heads, axis = 1)
       #print(hstates_split[0].shape)
       hstates_split = [x.reshape(numaas,  head_len) for x in hstates_split]
       #print(hstates_split[0].shape)
    if aa_dim == 1:
       num_seqs = hidden_states.shape[0]
       hstates_split = hidden_states.reshape(num_seqs, numaas, -1, head_len)
       #print(hstates_split.shape)
       #hstates_split = np.split(hstates_heads, num_heads, axis = (aa_dim + 1))
       #print(hstates_split[0].shape)
       #hstates_split = [x.reshape(num_seqs, numaas,  head_len) for x in hstates_split]
       #print(hstates_split[0].shape)
      

    return(hstates_split, head_ids)

def retrieve_aa_embeddings(model_output, model_type, layers = None, padding = 0, heads = None):
    '''
    Get the amino acid embeddings for each sequences
    Pool layers by concatenating selection of layers OR selection of heads
    Return shape: (numseqs, length of longest sequence, 1024*numlayers)
    If adding padding, it's usually 5. 

    Takes: 
       model_output: From sequence encoding
       layers (list of ints): By default, pool final four layers of model
       heads (list of specific heads): format head1_layer1, head2_layer2, etc. indexed from 1
       padding (int): If padding was added, remove embeddings corresponding to extra padding before returning 

    Return shape (numseqs x longest seqlength x (1024 * numlayers)

    Note: If the output shape of this function is [len(seqs), 3, x], make sure there are spaces between each amino acid
    The "3" corresponds to CLS,seq,END 
     '''
    
    # Get all hidden states
    hidden_states = model_output.hidden_states
    # Concatenate hidden states into long vector

    # Either layers or heads
    if layers is not None:
        aa_embeddings = torch.cat(tuple([hidden_states[i] for i in layers]), dim=-1)
        #print(aa_embeddings)
        print(aa_embeddings.shape)


    if heads is not None: 
        #print("selecting heads", heads)
        head_indices = headnames_to_index(heads, heads_per_layer = 16)
        #print(len(hidden_states))
        aa_embeddings = torch.cat(tuple([hidden_states[i] for i in list(range(-31, 0))]), dim = -1)
        #print("full concatenation", aa_embeddings.shape)
         
        # Tensor must be copied to host cpu
        aa_embeddings_split, head_ids = split_hidden_states(np.array(aa_embeddings.cpu()), head_len = 64, aa_dim = 1)
        #print("split embedding_shape", aa_embeddings_split.shape)
        aa_embeddings_sel = np.take(aa_embeddings_split, head_indices, axis = 2)
        #print(aa_embeddings_sel.shape)
        aa_embeddings = aa_embeddings_sel.reshape(aa_embeddings_sel.shape[0], aa_embeddings_sel.shape[1], len(head_indices)*aa_embeddings_sel.shape[3])
        #print(aa_embeddings.shape) 
        aa_embeddings = torch.from_numpy(aa_embeddings)
        #aa_embeddings = torch.cat(tuple([aa_embeddings_split[i] for i in head_indices]), dim = -1)

    if model_type == "bert":
      front_trim = 1 + padding
      end_trim = 1 + padding
    elif model_type == "t5" or model_type == "gpt2":
      front_trim = 0 + padding
      end_trim = 1 + padding
    else:
       print("Model type required to extract aas. Currently supported bert and t5")
       return(0)

    aa_embeddings = aa_embeddings[:,front_trim:-end_trim,:]

    return(aa_embeddings, aa_embeddings.shape)


def load_model(model_path, output_hidden_states = True, output_attentions = False, half = False, return_config = False):
    '''
    Takes path to huggingface model directory
    Returns the model and the tokenizer, and optionally the model config
    output_hidden_states
    output_attentions=False
    
    '''
    model_config = AutoConfig.from_pretrained(model_path)
    model_type = model_config.model_type
    print("This is a {} model".format(model_type))

    print("load tokenizer")
    print("load_model:model_path", model_path)
    if model_type == "t5":
        print("T5 model")
        tokenizer = T5Tokenizer.from_pretrained(model_path)
        print("tokenizer loaded")
        model = T5EncoderModel.from_pretrained(model_path, 
                       output_hidden_states=output_hidden_states, 
                       output_attentions = output_attentions)
        print("model_loaded")
    else:
        print("Automodel")
        tokenizer = AutoTokenizer.from_pretrained(model_path)
        model = AutoModel.from_pretrained(model_path, 
                       output_hidden_states=output_hidden_states, 
                       output_attentions = output_attentions)

    if model_type == "gpt2":
         # This needs to be checked before using
         tokenizer.pad_token = tokenizer.eos_token
    if half == True:
        model.half() # Put model in half precision mode for faster embedding

    print(model)
    print(model_config)

    if return_config == True:
       return(model, tokenizer, model_config)
    else:
       return(model, tokenizer)

# ? 
class Collate:
    def __init__(self, tokenizer):
        self.tokenizer = tokenizer

    def __call__(self, batch):
        encoding = self.tokenizer.batch_encode_plus(
            list(batch),
            return_tensors  = 'pt', 
            padding = True
            
        )
        return(encoding)

# ?
# Start trying to reduce these
class ListDataset(Dataset):
    def __init__(self, data):
        self.data = data

    def __getitem__(self, index):
        return self.data[index]

    def __len__(self):
        return len(self.data)


"""

T5DenseActDense(
  (wi): Linear(in_features=512, out_features=2048, bias=False)
  (wo): Linear(in_features=2048, out_features=512, bias=False)
  (dropout): Dropout(p=0.1, inplace=False)
  (act): ReLU()

"""



def get_embeddings(seqs, model_path, seqlens, get_sequence_embeddings = True, get_aa_embeddings = True, get_sequence_activations = False, get_aa_activations = False, padding = 0, ragged_arrays = False, aa_pcamatrix_pkl = None, sequence_pcamatrix_pkl = None, heads = None, layers = None, strat="meansig", cpu_only = False, half = False):
    '''
    Encode sequences with a transformer model

    Takes:
       model_path (str): Path to a particular transformer model
                         ex. "prot_bert_bfd"
       sequences (list): List of sequences with a space between each amino acid.  
                         ex ["M E T", "S E Q"]
 
   '''
    if ragged_arrays == True:
       ak.numba.register()
    print("CUDA available?", torch.cuda.is_available())

    # half precision doesn't work on CPU 
    if not torch.cuda.is_available():
        half = False
    else:
        half = True
   

    if get_aa_embeddings == True or get_sequence_embeddings == True:
         output_hidden_states = True
    else:
         output_hidden_states = False
    model, tokenizer, model_config = load_model(model_path, output_hidden_states = output_hidden_states, return_config = True, half = half)
    model_type = model_config.model_type
    print("This is a {} model".format(model_type))
    print("Model loaded")
    aa_shapes = [] 
    device = torch.device("cuda" if torch.cuda.is_available() else "cpu")
    print("device", device) 
    device_ids =list(range(0, torch.cuda.device_count()))
    print("device_ids", device_ids)
 
   
    hooked_activations = []
    # If needed, this can be turned in a nested dictionary
    # Saving all aa activations across layers = lots of space
    # If not needed, only save sequence activations. i.e. sum across aa activations
    def hook_aa(module, input, output):
        # The hooked values are appended to the 'hooked_activations' list.
        #output = torch.where(output == float('-inf'), torch.zeros_like(output), output)
        #print(output[:,:,:3])
        #hooked_activations.append(output[:,:,:3].cpu())  # Just first 3 neurons for testing
        hooked_activations.append(output.cpu())
        # Each output is a list of activations per token. then passing through each layer. 

        # Each layer of t5-small (6) is 2048 long (goes from 512 -> 2048 -> 512)
        # First loop through layers (ex. 6 layers)

    # If only doing sequence activations, use this one
    def hook_seq(module, input, output):
       
        #print("min", torch.min(output))
        # The hooked values are appended to the 'hooked_activations' list.
        #output = torch.where(output == float('-inf'), torch.zeros_like(output), output)

        # Important to convert to float32 before summing, otherwise overflow errors from values < -65504
        fxn = "max"
        if fxn == "sum":
            hooked_activations.append(torch.sum(output.float(), dim = 1).cpu()) # Sum scales with sequence length obviously
        elif fxn == "max":

            max_values, _ = torch.max(output.float(), dim=1)  # Extracting max values
            hooked_activations.append(max_values.cpu())

        elif fxn == "min":

            max_values, _ = torch.min(output.float(), dim=1)  # Extracting min values
            hooked_activations.append(max_values.cpu())

   

        # Each layer of t5-small (6) is 2048 long (goes from 512 -> 2048 -> 512)
        # First loop through layers (ex. 6 layers)

    # Set up aa_actiation hook
    if get_aa_activations == True:
        if  model_type == "t5":
            for block in model.encoder.block:
               # Then loop through components (attn, ff) of the layer
               for x in block.layer:
                   if isinstance(x, T5LayerFF) :
                       x.DenseReluDense.wi.register_forward_hook(hook_aa)
            print("amino acid hooks registered")
  
        # Bert not tested yet
        if model_type == "bert":
             for x in model.encoder.layer:
                  if isinstance(x, BertIntermediate):
                     x.dense.wi.register_forward_hook(hook_seq)

    # Set up sequence_activations only hook if not getting aa_activations
    if get_sequence_activations == True and get_aa_activations == False:
        if  model_type == "t5":
            for block in model.encoder.block:
               # Then loop through components (attn, ff) of the layer
               for x in block.layer:
                   if isinstance(x, T5LayerFF) :
                       x.DenseReluDense.wi.register_forward_hook(hook_seq)
            print("sequence hooks registered")
    
        if model_type == "bert":
             for x in model.encoder.layer:
                  if isinstance(x, BertIntermediate):
                     x.dense.wi.register_forward_hook(hook_seq)
                   
 
    if torch.cuda.device_count() > 1 and  cpu_only == False:
       print("Let's use", torch.cuda.device_count(), "GPUs!")
       model = nn.DataParallel(model, device_ids=device_ids).cuda()
   
    else:
       if cpu_only == True:
           half = False 
           print("Embedding on cpu, even though gpu available")

       model = model.to(device)

    batch_size = 1
    collate = Collate(tokenizer=tokenizer)

    data_loader = DataLoader(dataset=ListDataset(seqs),
                      batch_size=batch_size,
                      shuffle=False,
                      collate_fn=collate,
                      pin_memory=False)
    start = time.time()

    # Need to concatenate output of each chunk
    sequence_array_list = []
    sequence_sigma_array_list = []
    aa_array_list = []

    if sequence_pcamatrix_pkl:
          seq_pcamatrix, seq_bias = load_pcamatrix(sequence_pcamatrix_pkl)

    if aa_pcamatrix_pkl:
          aa_pcamatrix, aa_bias = load_pcamatrix(aa_pcamatrix_pkl)



    # Using awkward arrays for amino acids because sequence lengths are variable
    # If 10,000 long sequence was used, all sequences would be padded to 10,000
    # Awkward arrays allow concatenating ragged arrays
    count = 0
    maxlen = max(seqlens)
    print("padding", padding)
    print('maxlen', maxlen)
    get_sequence_embeddings_final_layer_only = False    
    numseqs = len(seqs)
    with torch.no_grad():

         # For each chunk of data
        counter = 0
        for data in data_loader:
            #seq_time = time.time()
            #print(count * batch_size, numseqs)
            input = data.to(device)
            # DataParallel model splits data to the different devices and gathers back
            # nvidia-smi shows 4 active devices (when there are 4 GPUs)
            #embed_time = time.time()
            model_output = model(**input)
             
            counter = counter + 1
            if counter % 100 == 0:
                   print("{} sequences run".format(counter))
                   torch.cuda.empty_cache()
                   gc.collect()
                   if get_sequence_embeddings == False and get_aa_embeddings == False:
                        del model_output  # Not needed, stored in hooked_activations
                        del data 

            if get_aa_embeddings == True or get_sequence_embeddings == True: 
                aa_time = time.time()
                aa_embeddings, aa_shape = retrieve_aa_embeddings(model_output, model_type = model_type, layers = layers, heads = heads, padding = padding)
                aa_embeddings = aa_embeddings.to('cpu')
                aa_embeddings = np.array(aa_embeddings)
                
                if get_sequence_embeddings == True:
                     # Get sentence embeddings by averaging aa embeddings
                     # Note that this includes padding characters in the mean
                     # Is there any overflow error coming from here?
                     sequence_embeddings = np.mean(aa_embeddings, axis = 1)

                     if strat == "meansig":
                          sequence_embeddings_sigma = np.std(aa_embeddings, axis = 1)
                          sequence_sigma_array_list.append(sequence_embeddings_sigma)


                     if sequence_pcamatrix_pkl:
                        sequence_embeddings = apply_pca(sequence_embeddings, seq_pcamatrix, seq_bias)
   

                     sequence_array_list.append(sequence_embeddings)


                if aa_pcamatrix_pkl:
                    aa_embeddings = np.apply_along_axis(apply_pca, 2, aa_embeddings, aa_pcamatrix, aa_bias)

                # Trim each down to just its sequence length
                if ragged_arrays == True:
                    aa_embed_ak_intermediate_list = []
                    for j in range(len(aa_embeddings)):
                         seqindex = (batch_size * count) + j
                         aa_embed_trunc = aa_embeddings[j][:seqlens[seqindex], :]
                    
                         aa_embed_ak = ak.Array(aa_embed_trunc)
                         aa_embed_ak_intermediate_list.append(aa_embed_ak)   

 
                    aa_array_list.append(np.concatenate(aa_embed_ak_intermediate))
               
                else:
                    if get_aa_embeddings == True:
                        # If not using ragged arrays, must pad to same dim as longest sequence
                        # print(maxlen - (aa_embeddings.shape[1] - 1))
                         #if padding:
                        dim2 = maxlen - (aa_embeddings.shape[1])
                        npad = ((0,0), (0, dim2), (0,0))
                        aa_embeddings = np.pad(aa_embeddings, npad)
                        aa_array_list.append(aa_embeddings)

            count = count + 1
        end = time.time() 
        print("Total time to embed = {}".format(end - start))
  
 
        # Collect hooked activations 
        lengths = np.array(seqlens)
        embedding_dict = {}
        numlayers = model_config.num_layers
        numneurons =  model_config.d_ff
 
        if get_aa_activations == True: 
                # Need to use hook_aa here
 
                # This list is 24 (num layers) * num seqs
                # Squeeze removes extra dimension (1, x, x)
                hooked_activations = [x.squeeze(0) for x in hooked_activations]


                # Break into individual lists for each sequence
                new_lists = [hooked_activations[i:i+numlayers] for i in range(0, len(hooked_activations), numlayers)]

                # Combine each sequence's activations into one array
                stacked_lists = [np.stack(x) for x in new_lists]

                # Combine all the activations from different layers into one dimension
                reshaped = [np.concatenate(x, axis = 1) for x  in stacked_lists]

                
                # Do the sentence one first, because doesnt require padding. 
                # This is related to sequence length...what about the mean?
                if get_sequence_activations == True:
                    sequence_activations_list = [np.max(x.astype(np.float32), axis=0) for x in reshaped]
                    sequence_activations = np.stack(sequence_activations_list)
                    contains_inf = np.any(np.isinf(sequence_activations) & (sequence_activations < 0))
                    embedding_dict['sequence_activations'] = sequence_activations


                padded_activations = [np.pad(x, [(0, maxlen + 1 - x.shape[0] ), (0, 0)]) for x in reshaped]
                print("padded activations done")
                stacked = np.stack(padded_activations)
                embedding_dict['aa_activations'] = stacked

        elif get_sequence_activations == True:
                stacked = np.stack([x for x in hooked_activations])
                # go from (numlayers, numseqs, numneurons) to (numseqs, numlayers * numneurons)
                sequence_activations = stacked.reshape(numseqs, numlayers * numneurons)  #np.transpose(stacked, (1, 0, 2)).reshape(2, -1)  
                embedding_dict['sequence_activations'] = sequence_activations
               


        if get_sequence_embeddings == True:
            embedding_dict['sequence_embeddings'] = np.concatenate(sequence_array_list)
            if strat == "meansig":
                embedding_dict['sequence_embeddings_sigma'] = np.concatenate(sequence_sigma_array_list)

        if get_aa_embeddings == True:

            embedding_dict['aa_embeddings'] = np.concatenate(aa_array_list)

        print("Complete")
        return(embedding_dict)

    

if __name__ == "__main__":

    args = get_embed_args()



   
    if args.get_sequence_embeddings == False:
         if args.get_aa_embeddings == False:
             if args.get_sequence_activations == False:
                 if args.get_sequence_activations == False:
                     print("Must add --get_sequence_embeddings and/or --get_aa_embeddings and/or --get_sequence_activations and/or get_aa_activations, otherwise nothing to compute")
                     exit(1)
    ids, sequences, sequences_spaced = parse_fasta_for_embed(fasta_path = args.fasta_path, 
                                                             truncate = args.truncate, 
                                                             padding = args.padding)

    print("First sequences")
    seqlens = [len(x) for x in sequences]
    
    layers = args.layers
    heads = args.heads
    padding = args.padding 
    cpu_only = args.cpu_only
    if heads is not None:
       with open(heads, "r") as f:
         headnames = f.readlines()
         print(headnames)
         headnames = [x.replace("\n", "") for x in headnames]

         print(headnames)
    else:
       headnames = None


    embedding_dict = get_embeddings(sequences_spaced, 
                                    args.model_path, 
                                    get_sequence_embeddings = args.get_sequence_embeddings, 
                                    get_aa_embeddings = args.get_aa_embeddings, 
                                    get_sequence_activations = args.get_sequence_activations,
                                    get_aa_activations = args.get_aa_activations,
                                    padding = padding, 
                                    seqlens = seqlens,
                                    layers = layers,
                                    heads = headnames,
                                    ragged_arrays = args.ragged_arrays,
                                    aa_pcamatrix_pkl = args.aa_pcamatrix_pkl, 
                                    sequence_pcamatrix_pkl = args.sequence_pcamatrix_pkl,
                                    strat = args.strat,
                                    cpu_only = cpu_only)
    # Reduce sequence dimension with a new pca transform 

    if args.sequence_target_dim:

       pkl_pca_out = "{}.sequence.{}dim.pcamatrix.pkl".format(args.fasta_path, args.sequence_target_dim)

       embedding_dict['sequence_embeddings'] =  control_pca(embedding_dict, 

                                                'sequence_embeddings', 

                                                pkl_pca_out = pkl_pca_out, 

                                                target_dim = args.sequence_target_dim, 

                                                max_train_sample_size = None)



    # Reduce aa dimension with a new pca transform 

    if args.aa_target_dim:

       pkl_pca_out = "{}.aa.{}dim.pcamatrix.pkl".format(args.fasta_path, args.aa_target_dim)

       embedding_dict['aa_embeddings'] =  control_pca(embedding_dict, 

                                                'aa_embeddings', 

                                                pkl_pca_out = pkl_pca_out, 

                                                target_dim = args.aa_target_dim, 

                                                max_train_sample_size = None)



             

    #Store sequences & embeddings on disk

    if args.pkl_out:



        with open(args.pkl_out, "wb") as fOut:

           pickle.dump(embedding_dict, fOut, protocol=pickle.HIGHEST_PROTOCOL)

    

        pkl_log = "{}.description".format(args.pkl_out)

        with open(pkl_log, "w") as pOut: 
            if args.get_aa_activations == True:
               pOut.write("Object {} dimensions: {}\n".format('aa_activations', embedding_dict['aa_activations'].shape))

            if args.get_sequence_activations == True:
               pOut.write("Object {} dimensions: {}\n".format('sequence_activations', embedding_dict['sequence_activations'].shape))
  
            if args.get_sequence_embeddings == True:
               pOut.write("Object {} dimensions: {}\n".format('sequence_embeddings', embedding_dict['sequence_embeddings'].shape))


            if args.get_aa_embeddings == True:    
                if args.ragged_arrays == True:
                    pOut.write("Object {} dimensions: {}\n".format('aa_embeddings', embedding_dict['aa_embeddings'].type))
                    pOut.write("aa_embeddings are an `awkward` arrays with dimensions\n")   
                    pOut.write("aa_embeddings are an `awkward` arrays with dimensions\n")   
            
                    pOut.write("{}".format(ak.num(embedding_dict['aa_embeddings'], axis=0)))
                    pOut.write("{}".format(ak.num(embedding_dict['aa_embeddings'], axis=1)))
                # Else it's a square numpy array
                else:
                    pOut.write("Object {} dimensions: {}\n".format('aa_embeddings', embedding_dict['aa_embeddings'].shape))
               
    
            pOut.write("Contains sequences:\n")
            for x in ids:
              pOut.write("{}\n".format(x))
    
            seq_file = "{}.seqnames".format(args.pkl_out)
            with open(seq_file, "w") as pOut2:
                for x in ids:
                  pOut2.write("{}\n".format(x))

    
    
def embed_sequences(model_path, sequences, extra_padding,  pkl_out):
    '''
    
    Get a pkl of embeddings for a list of sequences using a particular model
    Embeddings will have shape xx

    Takes:
       model_path (str): Path to a particular transformer model
                         ex. "prot_bert_bfd"
       sequences (list): List of sequences with a space between each acids.  
                         ex ["M E T", "S E Q"]
       pkl_out (str)   : Filename of output pickle of embeddings
 
    '''
    print("Create word embedding model")
    word_embedding_model = models.Transformer(model_path)

    # Default pooling strategy
    pooling_model = models.Pooling(word_embedding_model.get_word_embedding_dimension())

    model = SentenceTransformer(modules=[word_embedding_model, pooling_model])
    print("SentenceTransformer model created")
    
    #pool = model.start_multi_process_pool()

    # Compute the embeddings using the multi-process pool
    # about 1.5 hours to this step with 4 GPU and 1.4 million sequences 
    print("Computing embeddings")
    print("Prior max sequence length", model.max_seq_length)
    model.max_seq_length = 1024
    print("New max sequence length", model.max_seq_length)

    embeddings = model.encode(sequences, output_value = 'token_embeddings')
    #print(e)

    #embeddings = model.encode_multi_process(sequences, pool, output_value = 'token_embeddings')

    print("Embeddings computed. Shape:", embeddings.shape)

    #Optional: Stop the proccesses in the pool
    #model.stop_multi_process_pool(pool)

    return(embeddings)    
<|MERGE_RESOLUTION|>--- conflicted
+++ resolved
@@ -1,12 +1,8 @@
 from transformers import AutoTokenizer, AutoModel, AutoConfig, T5Tokenizer, T5EncoderModel
 
-<<<<<<< HEAD
-
 from pca_embeddings import control_pca, load_pcamatrix, apply_pca
-=======
+
 from transformers.models.t5.modeling_t5 import T5LayerFF
-from vcmsa.pca_embeddings import control_pca, load_pcamatrix, apply_pca
->>>>>>> ab1ff68b
 import torch
 import torch.nn as nn
 from Bio import SeqIO
@@ -132,13 +128,11 @@
     
     return(args)
 
-<<<<<<< HEAD
+
 # sequence_lols = parse_fasta(args.fasta_path, fasta_tbl, True, maxlength)
 
 def parse_fasta_for_embed(fasta_path, truncate = None, padding = 0, minlength = 1):
-=======
-def parse_fasta_for_embed(fasta_path, truncate = None, padding = 5, minlength = 1):
->>>>>>> ab1ff68b
+
    ''' 
    Load a fasta of protein sequences and
      add a space between each amino acid in sequence (needed to compute embeddings)
